--- conflicted
+++ resolved
@@ -44,15 +44,17 @@
 		Note: for some providers, UploadFile requires that a default bucket be set in bifrost.BridgeConfig.
 	*/
 	UploadFile(path, filename string, options map[string]interface{}) (*types.UploadedFile, error)
-<<<<<<< HEAD
+  /*
+		UploadMultiFile uploads mutliple files to the provider storage and returns an error if one occurs.
+
+		Note: for some providers, UploadMultiFile requires that a default bucket be set in bifrost.BridgeConfig.
+	*/
 	UploadMultiFile(requests []*types.UploadFileRequest) ([]*types.UploadedFile, error)
-=======
 	/*
 		Disconnect closes the provider client connection and returns an error if one occurs.
 
 		Disconnect should only be called when the connection is no longer needed.
 	*/
->>>>>>> 77a60576
 	Disconnect() error
 	// Config returns the provider configuration.
 	Config() *types.BridgeConfig

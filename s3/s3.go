package s3

import (
	"context"
	"fmt"
	"os"
	"time"

	"github.com/aws/aws-sdk-go-v2/aws"
	"github.com/aws/aws-sdk-go-v2/service/s3"
	awsTypes "github.com/aws/aws-sdk-go-v2/service/s3/types"
<<<<<<< HEAD
=======
	"github.com/opensaucerer/bifrost/shared/config"
>>>>>>> 71ed984c
	"github.com/opensaucerer/bifrost/shared/errors"
	"github.com/opensaucerer/bifrost/shared/types"
)

func (s *SimpleStorageService) UploadFile(path, filename string, options map[string]interface{}) (*types.UploadedFile, error) {
	var ctx context.Context
	var cancel context.CancelFunc
	ctx = context.Background()
	if s.DefaultTimeout > 0 {
		ctx, cancel = context.WithTimeout(ctx, time.Duration(s.DefaultTimeout)*time.Second)
		defer cancel()
	}
	// verify that file exists
	if _, err := os.Stat(path); os.IsNotExist(err) {
<<<<<<< HEAD
		return &types.UploadedFile{}, &errors.BifrostError{
=======
		return nil, &errors.BifrostError{
>>>>>>> 71ed984c
			Err:       fmt.Errorf("file does not exist: %s", path),
			ErrorCode: errors.ErrBadRequest,
		}
	}
<<<<<<< HEAD

	// open file
	file, err := os.Open(path)
	if err != nil {
		return &types.UploadedFile{}, &errors.BifrostError{
=======
	// open file
	file, err := os.Open(path)
	if err != nil {
		return nil, &errors.BifrostError{
>>>>>>> 71ed984c
			Err:       err,
			ErrorCode: errors.ErrFileOperationFailed,
		}
	}
	// close file
	defer file.Close()

<<<<<<< HEAD
	// Upload the file to S3
	if s.PublicRead {
		_, err = s.Client.PutObject(ctx, &s3.PutObjectInput{
			Bucket: aws.String(s.DefaultBucket),
			Key:    aws.String(filename),
			Body:   file,
			ACL:    awsTypes.ObjectCannedACLPublicRead,
		})
	} else {
		_, err = s.Client.PutObject(ctx, &s3.PutObjectInput{
			Bucket: aws.String(s.DefaultBucket),
			Key:    aws.String(filename),
			Body:   file,
		})
	}
	if err != nil {
		return &types.UploadedFile{}, &errors.BifrostError{
=======
	var params *s3.PutObjectInput = &s3.PutObjectInput{
		Bucket: aws.String(s.DefaultBucket),
		Key:    aws.String(filename),
		Body:   file,
	}
	// check the bridge config for default acl settings
	if s.PublicRead {
		// set public read permissions
		params.ACL = awsTypes.ObjectCannedACLPublicRead
	}
	// set file permissions
	for k, v := range options {
		switch k {
		// check the options map for acl settings
		case config.OptACL:
			if v, ok := v.(string); ok {
				switch v {
				case config.ACLPublicRead:
					params.ACL = awsTypes.ObjectCannedACLPublicRead
				case config.ACLPrivate:
					params.ACL = awsTypes.ObjectCannedACLPrivate
				}

			}
		// set the content type
		case config.OptContentType:
			if v, ok := v.(string); ok {
				params.ContentType = aws.String(v)
			}
		// set object metadata
		case config.OptMetadata:
			if v, ok := v.(map[string]string); ok {
				params.Metadata = v
			}
		}
	}
	// Upload the file to S3
	if _, err := s.Client.PutObject(ctx, params); err != nil {
		return nil, &errors.BifrostError{
			Err:       err,
			ErrorCode: errors.ErrFileOperationFailed,
		}
	}
	// head object details
	obj, err := s.Client.HeadObject(ctx, &s3.HeadObjectInput{
		Bucket: aws.String(s.DefaultBucket),
		Key:    aws.String(filename),
	})
	if err != nil {
		return nil, &errors.BifrostError{
>>>>>>> 71ed984c
			Err:       err,
			ErrorCode: errors.ErrFileOperationFailed,
		}
	}
<<<<<<< HEAD
	return &types.UploadedFile{
		Name:   filename,
		Bucket: s.DefaultBucket,
		Path:   path,
=======
	fmt.Println(obj.Metadata)
	return &types.UploadedFile{
		Name:           filename,
		Bucket:         s.DefaultBucket,
		Path:           path,
		Preview:        fmt.Sprintf("https://%s.s3.%s.amazonaws.com/%s", s.DefaultBucket, s.Region, filename),
		Size:           obj.ContentLength,
		ProviderObject: obj,
>>>>>>> 71ed984c
	}, nil
}

// Config returns the s3 configuration.
func (s *SimpleStorageService) Config() *types.BridgeConfig {
	return &types.BridgeConfig{
		DefaultBucket:  s.DefaultBucket,
		Region:         s.Region,
		AccessKey:      s.AccessKey,
		SecretKey:      s.SecretKey,
		DefaultTimeout: s.DefaultTimeout,
		EnableDebug:    s.EnableDebug,
		Provider:       s.Provider,
		UseAsync:       s.UseAsync,
	}
}

func (s *SimpleStorageService) Disconnect() error {
<<<<<<< HEAD
	if s.Client != nil {
		// return s.Client.
	}
=======
>>>>>>> 71ed984c
	return nil
}<|MERGE_RESOLUTION|>--- conflicted
+++ resolved
@@ -9,10 +9,7 @@
 	"github.com/aws/aws-sdk-go-v2/aws"
 	"github.com/aws/aws-sdk-go-v2/service/s3"
 	awsTypes "github.com/aws/aws-sdk-go-v2/service/s3/types"
-<<<<<<< HEAD
-=======
 	"github.com/opensaucerer/bifrost/shared/config"
->>>>>>> 71ed984c
 	"github.com/opensaucerer/bifrost/shared/errors"
 	"github.com/opensaucerer/bifrost/shared/types"
 )
@@ -27,27 +24,15 @@
 	}
 	// verify that file exists
 	if _, err := os.Stat(path); os.IsNotExist(err) {
-<<<<<<< HEAD
-		return &types.UploadedFile{}, &errors.BifrostError{
-=======
 		return nil, &errors.BifrostError{
->>>>>>> 71ed984c
 			Err:       fmt.Errorf("file does not exist: %s", path),
 			ErrorCode: errors.ErrBadRequest,
 		}
 	}
-<<<<<<< HEAD
-
-	// open file
-	file, err := os.Open(path)
-	if err != nil {
-		return &types.UploadedFile{}, &errors.BifrostError{
-=======
 	// open file
 	file, err := os.Open(path)
 	if err != nil {
 		return nil, &errors.BifrostError{
->>>>>>> 71ed984c
 			Err:       err,
 			ErrorCode: errors.ErrFileOperationFailed,
 		}
@@ -55,25 +40,6 @@
 	// close file
 	defer file.Close()
 
-<<<<<<< HEAD
-	// Upload the file to S3
-	if s.PublicRead {
-		_, err = s.Client.PutObject(ctx, &s3.PutObjectInput{
-			Bucket: aws.String(s.DefaultBucket),
-			Key:    aws.String(filename),
-			Body:   file,
-			ACL:    awsTypes.ObjectCannedACLPublicRead,
-		})
-	} else {
-		_, err = s.Client.PutObject(ctx, &s3.PutObjectInput{
-			Bucket: aws.String(s.DefaultBucket),
-			Key:    aws.String(filename),
-			Body:   file,
-		})
-	}
-	if err != nil {
-		return &types.UploadedFile{}, &errors.BifrostError{
-=======
 	var params *s3.PutObjectInput = &s3.PutObjectInput{
 		Bucket: aws.String(s.DefaultBucket),
 		Key:    aws.String(filename),
@@ -124,17 +90,10 @@
 	})
 	if err != nil {
 		return nil, &errors.BifrostError{
->>>>>>> 71ed984c
 			Err:       err,
 			ErrorCode: errors.ErrFileOperationFailed,
 		}
 	}
-<<<<<<< HEAD
-	return &types.UploadedFile{
-		Name:   filename,
-		Bucket: s.DefaultBucket,
-		Path:   path,
-=======
 	fmt.Println(obj.Metadata)
 	return &types.UploadedFile{
 		Name:           filename,
@@ -143,7 +102,6 @@
 		Preview:        fmt.Sprintf("https://%s.s3.%s.amazonaws.com/%s", s.DefaultBucket, s.Region, filename),
 		Size:           obj.ContentLength,
 		ProviderObject: obj,
->>>>>>> 71ed984c
 	}, nil
 }
 
@@ -162,11 +120,5 @@
 }
 
 func (s *SimpleStorageService) Disconnect() error {
-<<<<<<< HEAD
-	if s.Client != nil {
-		// return s.Client.
-	}
-=======
->>>>>>> 71ed984c
 	return nil
 }